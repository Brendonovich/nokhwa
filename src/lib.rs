--- conflicted
+++ resolved
@@ -28,17 +28,6 @@
 //!
 //! Please read the README for more.
 
-<<<<<<< HEAD
-#[cfg(feature = "small-wasm")]
-#[global_allocator]
-static ALLOC: wee_alloc::WeeAlloc = wee_alloc::WeeAlloc::INIT;
-
-#[cfg(feature = "input-uvc")]
-#[macro_use]
-extern crate lazy_static;
-
-=======
->>>>>>> 69c6c9c8
 /// Raw access to each of Nokhwa's backends.
 pub mod backends;
 mod camera;
